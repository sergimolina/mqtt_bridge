from abc import ABCMeta
from typing import Optional, Type, Dict, Union

import inject
import paho.mqtt.client as mqtt
import rospy

from .util import lookup_object, extract_values, populate_instance
from threading  import Condition
from queue import Queue
from uuid import uuid4

from threading import Thread

<<<<<<< HEAD
def create_bridge(factory, **kwargs):
    u""" bridge generator function

    :param (str|class) factory: Bridge class
    :param kwargs: bridge-specific arguments
    :return Bridge: bridge object
=======
def create_bridge(factory: Union[str, "Bridge"], msg_type: Union[str, Type[rospy.Message]], topic_from: str,
                  topic_to: str, frequency: Optional[float] = None, **kwargs) -> "Bridge":
    """ generate bridge instance using factory callable and arguments. if `factory` or `meg_type` is provided as string,
     this function will convert it to a corresponding object.
>>>>>>> e16d97ed
    """
    if isinstance(factory, str):
        factory = lookup_object(factory)
    if not issubclass(factory, Bridge):
        raise ValueError("factory should be Bridge subclass")
<<<<<<< HEAD
    return factory(**kwargs)
=======
    if isinstance(msg_type, str):
        msg_type = lookup_object(msg_type)
    if not issubclass(msg_type, rospy.Message):
        raise TypeError(
            "msg_type should be rospy.Message instance or its string"
            "reprensentation")
    return factory(
        topic_from=topic_from, topic_to=topic_to, msg_type=msg_type, frequency=frequency, **kwargs)
>>>>>>> e16d97ed


class Bridge(object, metaclass=ABCMeta):
    """ Bridge base class """
    _mqtt_client = inject.attr(mqtt.Client)
    _serialize = inject.attr('serializer')
    _deserialize = inject.attr('deserializer')
    _extract_private_path = inject.attr('mqtt_private_path_extractor')


class DynamicBridgeServer(Bridge):
    u""" Dynamic Bridge Server that serves as the remote end to PublishBridge 
    and SubscribeBridge, as well as the RemoteService. Should always be instantiated if 
    indeed the purpose is bridging between ROS-sides.
    """

    def __init__(self, control_topic="__dynamic_server"):
        self._control_topic = control_topic + '/topic/#'
        self._service_topic = control_topic + '/service/request/#'
        self._register_service_topic = control_topic + '/service/register/#'
        self._mqtt_client.subscribe(self._control_topic, qos=2)
        self._mqtt_client.message_callback_add(self._control_topic, self._callback_mqtt_topic)
        self._mqtt_client.subscribe(self._service_topic, qos=2)
        self._mqtt_client.message_callback_add(self._service_topic, self._callback_mqtt_service)
        self._mqtt_client.subscribe(self._register_service_topic, qos=2)
        self._mqtt_client.message_callback_add(self._register_service_topic, self._register_service)
        self._bridges = set([])
        rospy.loginfo('DynamicBridgeServer started on control topic %s' % control_topic)

    def _callback_mqtt_service(self, client, userdata, mqtt_msg):
        t = Thread(target=self.__callback_mqtt_service, args=(userdata, mqtt_msg))
        t.start()

    def __callback_mqtt_service(self, userdata, mqtt_msg):
        rospy.logdebug("MQTT service call received from {}".format(mqtt_msg.topic))
        msg_dict = self._deserialize(mqtt_msg.payload)
        service_type = lookup_object(msg_dict['type'])
        request_type = lookup_object(msg_dict['type'] + 'Request')
        # create request object
        request = request_type()
        # and populate it
        populate_instance(msg_dict['args'], request)
        response_type = lookup_object(msg_dict['type'] + 'Response')

        # create empty response object
        response = response_type()
        msg_dict['op'] = 'response'

        try:
            rospy.logdebug('waiting for service %s' % msg_dict['service'])
            rospy.wait_for_service(msg_dict['service'], 1)

            service = rospy.ServiceProxy(msg_dict['service'], service_type)
            response = service.call(request)
            msg_dict['response'] = extract_values(response)
        except Exception:
            rospy.logerr("Service %s doesn't exist" % msg_dict['service'])
            msg_dict['response'] = None
        finally:
            payload = bytearray(self._serialize(msg_dict))
            self._mqtt_client.publish(
                topic=msg_dict['response_topic'], payload=payload,
                qos=2, retain=False)

    def _register_service(self, client, userdata, mqtt_msg):

        msg_dict = self._deserialize(mqtt_msg.payload)

        if msg_dict['op'] == 'register':
            rospy.loginfo("register service proxy")
            self._bridges.add(RemoteService(
                **msg_dict['args'])
            )

    def _callback_mqtt_topic(self, client, userdata, mqtt_msg):
        u""" callback from MQTT

        :param mqtt.Client client: MQTT client used in connection
        :param userdata: user defined data
        :param mqtt.MQTTMessage mqtt_msg: MQTT message
        """
        msg_dict = self._deserialize(mqtt_msg.payload)

        def __bridge_exists(args):
            for __bridge in self._bridges:
                if __bridge._topic_from == args['topic_to'] and\
                        __bridge._topic_to == args['topic_from']:
                    return True
            return False

        if msg_dict['op'] == 'mqtt2ros_subscribe':
            if not __bridge_exists(msg_dict['args']):
                rospy.loginfo("forward mqtt topic to ros %s" % (
                    msg_dict['args']))
                self._bridges.add(MqttToRosBridge(
                    **msg_dict['args'])
                )
            else:
                rospy.loginfo("bridge for %s already initialised" % (
                    msg_dict['args']))

        if msg_dict['op'] == 'ros2mqtt_subscribe':
            if not __bridge_exists(msg_dict['args']):
                rospy.loginfo("forward ros topic to mqtt %s" % (
                    msg_dict['args']))
                self._bridges.add(RosToMqttBridge(
                    **msg_dict['args'])
                )
            else:
                rospy.logwarn("bridge for %s already initialised" % (
                    msg_dict['args']))


class RosToMqttBridge(Bridge):
    """ Bridge from ROS topic to MQTT

<<<<<<< HEAD
    :param str topic_from: incoming ROS topic path
    :param str topic_to: outgoing MQTT topic path
    :param class msg_type: subclass of ROS Message
    :param (float|None) frequency: publish frequency
    :param bool latched: retain the last message on the MQTT topic (default: False)
    :param int qos: MQTT quality of service (default: 0, max: 2)
    """

    def __init__(self, topic_from, topic_to, msg_type, frequency=None, latched=False, qos=0):
=======
    bridge ROS messages on `topic_from` to MQTT topic `topic_to`. expect `msg_type` ROS message type.
    """

    def __init__(self, topic_from: str, topic_to: str, msg_type: rospy.Message, frequency: Optional[float] = None):
>>>>>>> e16d97ed
        self._topic_from = topic_from
        self._topic_to = self._extract_private_path(topic_to)
        self._last_published = rospy.get_time()
        self._interval = 0 if frequency is None else 1.0 / frequency
        self._latched = latched
        self._qos = qos
        if isinstance(msg_type, basestring):
            msg_type = lookup_object(msg_type)
        if not issubclass(msg_type, rospy.Message):
            raise TypeError(
                "msg_type should be rospy.Message instance or its string"
                "reprensentation")

        rospy.Subscriber(topic_from, msg_type, self._callback_ros)

    def _callback_ros(self, msg: rospy.Message):
        rospy.logdebug("ROS received from {}".format(self._topic_from))
        now = rospy.get_time()
        if now - self._last_published >= self._interval:
            self._publish(msg)
            self._last_published = now

<<<<<<< HEAD
    def _publish(self, msg):
        payload = bytearray(self._serialize(extract_values(msg)))
        self._mqtt_client.publish(
            topic=self._topic_to, payload=payload,
            qos=self._qos, retain=self._latched)
=======
    def _publish(self, msg: rospy.Message):
        payload = self._serialize(extract_values(msg))
        self._mqtt_client.publish(topic=self._topic_to, payload=payload)
>>>>>>> e16d97ed


class MqttToRosBridge(Bridge):
    """ Bridge from MQTT to ROS topic

<<<<<<< HEAD
    :param str topic_from: incoming MQTT topic path
    :param str topic_to: outgoing ROS topic path
    :param class msg_type: subclass of ROS Message
    :param (float|None) frequency: publish frequency
    :param int queue_size: ROS publisher's queue size (default: 10)
    :param bool latch: latch the ROS topic (default: False)
    :param int qos: MQTT quality of service (default: 0, max: 2)
    """

    def __init__(self, topic_from, topic_to, msg_type, frequency=None,
                 queue_size=10, latched=False, qos=0):
=======
    bridge MQTT messages on `topic_from` to ROS topic `topic_to`. MQTT messages will be converted to `msg_type`.
    """

    def __init__(self, topic_from: str, topic_to: str, msg_type: Type[rospy.Message],
                 frequency: Optional[float] = None, queue_size: int = 10):
>>>>>>> e16d97ed
        self._topic_from = self._extract_private_path(topic_from)
        self._topic_to = topic_to
        if isinstance(msg_type, basestring):
            msg_type = lookup_object(msg_type)
        if not issubclass(msg_type, rospy.Message):
            raise TypeError(
                "msg_type should be rospy.Message instance or its string"
                "reprensentation")
        self._msg_type = msg_type
        self._queue_size = queue_size
        self._latched = latched
        self._qos = qos
        self._last_published = rospy.get_time()
        self._interval = None if frequency is None else 1.0 / frequency
        # Adding the correct topic to subscribe to
        self._mqtt_client.subscribe(self._topic_from, qos=self._qos)
        self._mqtt_client.message_callback_add(self._topic_from, self._callback_mqtt)
        self._publisher = rospy.Publisher(
            self._topic_to, self._msg_type, queue_size=self._queue_size, latch=self._latched)

    def _callback_mqtt(self, client: mqtt.Client, userdata: Dict, mqtt_msg: mqtt.MQTTMessage):
        """ callback from MQTT """
        rospy.logdebug("MQTT received from {}".format(mqtt_msg.topic))
        now = rospy.get_time()

        if self._interval is None or now - self._last_published >= self._interval:
            try:
                ros_msg = self._create_ros_message(mqtt_msg)
                self._publisher.publish(ros_msg)
                self._last_published = now
            except Exception as e:
                rospy.logerr(e)

    def _create_ros_message(self, mqtt_msg: mqtt.MQTTMessage) -> rospy.Message:
        """ create ROS message from MQTT payload """
        # Hack to enable both, messagepack and json deserialization.
        if self._serialize.__name__ == "packb":
            msg_dict = self._deserialize(mqtt_msg.payload, raw=False)
        else:
            msg_dict = self._deserialize(mqtt_msg.payload)
        return populate_instance(msg_dict, self._msg_type())

class SubscribeBridge(MqttToRosBridge):

    def __init__(self, topic_from, topic_to, msg_type, control_topic="__dynamic_server", frequency=None, latched=False, qos=0):
        self._control_topic = control_topic + '/topic/' + topic_from.replace('/', '_')
        self._mqtt_topic = control_topic + '_DATA_' + (topic_from + "_TO_" + topic_to).replace('/','_')
        super(SubscribeBridge, self).__init__(self._mqtt_topic, topic_to, msg_type, frequency, latched, qos)

        rospy.loginfo('SubscribeBridge: subscribe ROS topic %s to topic %s via MQTT %s' %
            (topic_from, topic_to, self._mqtt_topic)
        )

        cmd = {
            'op': 'ros2mqtt_subscribe',
            'args': {
                'topic_from': topic_from, 
                'topic_to': self._mqtt_topic,
                'msg_type': msg_type,
                'frequency': frequency,
                'latched': latched,
                'qos': qos
            }
        }
        payload = bytearray(self._serialize(cmd))
        self._mqtt_client.publish(
            topic=self._control_topic, payload=payload,
            qos=2, retain=False)


class PublishBridge(RosToMqttBridge):

    def __init__(self, topic_from, topic_to, msg_type, control_topic="__dynamic_server", frequency=None, latched=False, qos=0):
        self._control_topic = control_topic + '/topic/' + topic_to.replace('/', '_')
        self._mqtt_topic = control_topic + '_DATA_' + (topic_from + "_TO_" + topic_to).replace('/','_')
        super(PublishBridge, self).__init__(topic_from, self._mqtt_topic, msg_type, frequency, latched, qos)

        rospy.loginfo('PublishBridge: publish from ROS topic %s to topic %s via MQTT %s' %
            (topic_from, topic_to, self._mqtt_topic)
        )

        cmd = {
            'op': 'mqtt2ros_subscribe',
            'args': {
                'topic_from': self._mqtt_topic,
                'topic_to': topic_to,
                'msg_type': msg_type,
                'frequency': frequency,
                'latched': latched,
                'qos': qos
            }
        }
        payload = bytearray(self._serialize(cmd))
        self._mqtt_client.publish(
            topic=self._control_topic, payload=payload,
            qos=2, retain=False)


class LocalServiceProxy(Bridge):

    def __init__(self, local_server, remote_server, srv_type, control_topic="__remote_server"):
        self._register_service_topic = control_topic + '/service/register/' + (local_server + "_TO_" + remote_server).replace('/','_')

        rospy.loginfo('LocalServiceProxy: offer remote access to ROS service  %s as %s via MQTT' %
            (local_server, remote_server)
        )

        cmd = {
            'op': 'register',
            'args': {
                'local_server': remote_server,
                'remote_server': local_server,
                'srv_type': srv_type,
                'control_topic': control_topic
            }
        }
        payload = bytearray(self._serialize(cmd))
        self._mqtt_client.publish(
            topic=self._register_service_topic, payload=payload,
            qos=2, retain=False)


class RemoteService(Bridge):

    def __init__(self, local_server, remote_server, srv_type, control_topic="__remote_server"):
        self._local_server = local_server
        self._remote_server = remote_server
        self._control_topic = control_topic
        self._mqtt_topic_request = self._control_topic + '/service/request/' + (local_server + "_TO_" + remote_server).replace('/','_')

        self._srv_type_name = srv_type
        self._srv_type = lookup_object(self._srv_type_name)
        try:
            self._serviceproxy = rospy.Service(self._local_server, self._srv_type, self._ros_handler)
        except Exception as e: 
            rospy.logwarn(e)

    def _ros_handler(self, req):
        responses = {}
        lock = Condition()

        def __response_handler(client, userdata, mqtt_msg):
            msg_dict = self._deserialize(mqtt_msg.payload)
            rospy.logdebug('got response for %s' % msg_dict['id'])
            with lock:
                responses[msg_dict['id']] = msg_dict['response']
                lock.notifyAll()

        rospy.logdebug('local service %s called.' % self._local_server)
        # generate a unique ID
        request_id = str(uuid4())
        # build a request to send to the external client
        request_message = {
            "op": "call_service",
            "id": request_id,
            "response_topic": self._control_topic + '/service/response/' + request_id,
            "type": self._srv_type_name,
            "service": self._remote_server,
            "args": extract_values(req)
        }
        # Adding the correct topic to subscribe to
        self._mqtt_client.subscribe(request_message['response_topic'], qos=2)
        self._mqtt_client.message_callback_add(request_message['response_topic'], __response_handler)

        payload = bytearray(self._serialize(request_message))
        self._mqtt_client.publish(
            topic=self._mqtt_topic_request, payload=payload,
            qos=2, retain=False)
    
        # wait for a response
        while not rospy.is_shutdown() and request_id not in responses.keys():
            with lock:
                lock.wait(1)  # check for shutdown every 1 second 

        resp = responses[request_id]
        del responses[request_id]
        self._mqtt_client.unsubscribe(request_message['response_topic'])

        # assemble response object
        response_type = lookup_object(self._srv_type_name+"Response")
        # create response object
        r = response_type()
        # and populate it
    
        if resp is None:
            rospy.logerr('Service Request could not be completed')
            raise rospy.ROSException('Service Request could not be completed')

        populate_instance(resp, r)
        
        return r


__all__ = [
    'create_bridge', 'Bridge', 'RosToMqttBridge', 'MqttToRosBridge', 
    'DynamicBridgeServer', 'SubscribeBridge', 'PublishBridge', 'RemoteService', 'LocalServiceProxy']<|MERGE_RESOLUTION|>--- conflicted
+++ resolved
@@ -12,27 +12,15 @@
 
 from threading import Thread
 
-<<<<<<< HEAD
-def create_bridge(factory, **kwargs):
-    u""" bridge generator function
-
-    :param (str|class) factory: Bridge class
-    :param kwargs: bridge-specific arguments
-    :return Bridge: bridge object
-=======
 def create_bridge(factory: Union[str, "Bridge"], msg_type: Union[str, Type[rospy.Message]], topic_from: str,
                   topic_to: str, frequency: Optional[float] = None, **kwargs) -> "Bridge":
     """ generate bridge instance using factory callable and arguments. if `factory` or `meg_type` is provided as string,
      this function will convert it to a corresponding object.
->>>>>>> e16d97ed
     """
     if isinstance(factory, str):
         factory = lookup_object(factory)
     if not issubclass(factory, Bridge):
         raise ValueError("factory should be Bridge subclass")
-<<<<<<< HEAD
-    return factory(**kwargs)
-=======
     if isinstance(msg_type, str):
         msg_type = lookup_object(msg_type)
     if not issubclass(msg_type, rospy.Message):
@@ -41,7 +29,6 @@
             "reprensentation")
     return factory(
         topic_from=topic_from, topic_to=topic_to, msg_type=msg_type, frequency=frequency, **kwargs)
->>>>>>> e16d97ed
 
 
 class Bridge(object, metaclass=ABCMeta):
@@ -158,7 +145,6 @@
 class RosToMqttBridge(Bridge):
     """ Bridge from ROS topic to MQTT
 
-<<<<<<< HEAD
     :param str topic_from: incoming ROS topic path
     :param str topic_to: outgoing MQTT topic path
     :param class msg_type: subclass of ROS Message
@@ -168,12 +154,6 @@
     """
 
     def __init__(self, topic_from, topic_to, msg_type, frequency=None, latched=False, qos=0):
-=======
-    bridge ROS messages on `topic_from` to MQTT topic `topic_to`. expect `msg_type` ROS message type.
-    """
-
-    def __init__(self, topic_from: str, topic_to: str, msg_type: rospy.Message, frequency: Optional[float] = None):
->>>>>>> e16d97ed
         self._topic_from = topic_from
         self._topic_to = self._extract_private_path(topic_to)
         self._last_published = rospy.get_time()
@@ -196,23 +176,16 @@
             self._publish(msg)
             self._last_published = now
 
-<<<<<<< HEAD
     def _publish(self, msg):
         payload = bytearray(self._serialize(extract_values(msg)))
         self._mqtt_client.publish(
             topic=self._topic_to, payload=payload,
             qos=self._qos, retain=self._latched)
-=======
-    def _publish(self, msg: rospy.Message):
-        payload = self._serialize(extract_values(msg))
-        self._mqtt_client.publish(topic=self._topic_to, payload=payload)
->>>>>>> e16d97ed
 
 
 class MqttToRosBridge(Bridge):
     """ Bridge from MQTT to ROS topic
 
-<<<<<<< HEAD
     :param str topic_from: incoming MQTT topic path
     :param str topic_to: outgoing ROS topic path
     :param class msg_type: subclass of ROS Message
@@ -224,13 +197,6 @@
 
     def __init__(self, topic_from, topic_to, msg_type, frequency=None,
                  queue_size=10, latched=False, qos=0):
-=======
-    bridge MQTT messages on `topic_from` to ROS topic `topic_to`. MQTT messages will be converted to `msg_type`.
-    """
-
-    def __init__(self, topic_from: str, topic_to: str, msg_type: Type[rospy.Message],
-                 frequency: Optional[float] = None, queue_size: int = 10):
->>>>>>> e16d97ed
         self._topic_from = self._extract_private_path(topic_from)
         self._topic_to = topic_to
         if isinstance(msg_type, basestring):
